import type { ReactNode } from 'react'
<<<<<<< HEAD
import { Link, useRouter } from 'rari/client'
=======
import { Link } from 'rari/client'
>>>>>>> 38fd5a66
import { useEffect, useState } from 'react'
import { Bluesky } from './icons/Bluesky'
import { Github } from './icons/Github'
import { Npm } from './icons/Npm'
import Version from './Version'

interface LayoutProps {
  children: ReactNode
  currentPage?: string
  metaDescription?: string
}

const navigation = [
  { href: '/', label: 'Home', id: 'home' },
  { href: '/getting-started', label: 'Getting Started', id: 'getting-started' },
]

export default function Layout({
  children,
  currentPage = 'home',
  metaDescription,
}: LayoutProps) {
  const [isMobileMenuOpen, setIsMobileMenuOpen] = useState(false)
  const { currentRoute } = useRouter()

  useEffect(() => {
    if (metaDescription) {
      const metaTag = document.querySelector('meta[name="description"]')
      if (metaTag) {
        metaTag.setAttribute('content', metaDescription)
      }
    }
    else if (currentRoute?.pathname) {
      const descriptions: Record<string, string> = {
        '/': 'Rari is a performance-first React framework powered by Rust. Build web applications with React Server Components, zero-config setup, and runtime-accelerated rendering infrastructure.',
        '/getting-started':
          'Get started with Rari - learn how to build high-performance React applications with zero configuration.',
        '/docs':
          'Complete documentation for Rari framework. Learn about React Server Components, routing, and advanced features.',
      }

      const description
        = descriptions[currentRoute.pathname] || descriptions['/']

      const metaTag = document.querySelector('meta[name="description"]')
      if (metaTag) {
        metaTag.setAttribute('content', description)
      }
    }
  }, [metaDescription, currentRoute?.pathname])

  useEffect(() => {
    if (metaDescription) {
      let metaTag = document.querySelector('meta[name="description"]')
      if (!metaTag) {
        metaTag = document.createElement('meta')
        metaTag.setAttribute('name', 'description')
        document.head.appendChild(metaTag)
      }
      metaTag.setAttribute('content', metaDescription)
    }
  }, [metaDescription])

  return (
    <div className="min-h-screen bg-[#0d1117] text-gray-200 font-sans">
      {isMobileMenuOpen && (
        <div
          className="fixed inset-0 bg-black bg-opacity-50 z-40 lg:hidden"
          style={{ willChange: 'opacity' }}
          onClick={() => setIsMobileMenuOpen(false)}
        />
      )}

      <button
        type="button"
        onClick={() => setIsMobileMenuOpen(!isMobileMenuOpen)}
        aria-label={
          isMobileMenuOpen ? 'Close navigation menu' : 'Open navigation menu'
        }
        className="fixed top-4 left-4 z-50 lg:hidden bg-[#161b22] border border-[#30363d] rounded-md p-2 text-gray-300 hover:text-white hover:bg-[#21262d] transition-colors duration-200"
      >
        <svg
          className="w-6 h-6"
          fill="none"
          stroke="currentColor"
          viewBox="0 0 24 24"
        >
          <path
            strokeLinecap="round"
            strokeLinejoin="round"
            strokeWidth={2}
            d="M4 6h16M4 12h16M4 18h16"
          />
        </svg>
      </button>

      <div className="flex min-h-screen">
        <nav
          className={`fixed lg:relative lg:translate-x-0 transform transition-transform duration-300 ease-in-out z-40 h-screen lg:h-auto bg-[#161b22] border-r border-[#30363d] overflow-y-auto ${isMobileMenuOpen
            ? 'translate-x-0'
            : '-translate-x-full lg:translate-x-0'
          } w-64 flex-shrink-0`}
<<<<<<< HEAD
=======
          style={{
            willChange: isMobileMenuOpen ? 'transform' : 'auto',
            contentVisibility: 'auto',
            containIntrinsicSize: '256px auto',
          }}
>>>>>>> 38fd5a66
        >
          <div className="p-6">
            <div className="flex items-center space-x-3 mb-8 pb-4 border-b border-[#30363d]">
              <div className="w-8 h-8 bg-gradient-to-br from-[#fd7e14] to-[#e8590c] rounded-lg flex items-center justify-center shadow-lg">
                <span className="text-white font-bold text-lg">R</span>
              </div>
              <div>
                <span className="text-xl font-semibold text-[#f0f6fc] font-mono">
                  rari
                </span>
                <div className="text-xs text-gray-400 font-mono">
                  <Version />
                </div>
              </div>
            </div>

            <ul className="space-y-1">
              {navigation.map(item => (
                <li key={item.id}>
                  <Link
                    to={item.href}
                    className={`block px-3 py-2.5 rounded-md text-sm font-medium transition-all duration-200 ${currentPage === item.id
                      ? 'bg-[#1f2937] text-[#fd7e14] border-l-2 border-[#fd7e14] shadow-sm'
                      : 'text-gray-300 hover:bg-[#21262d] hover:text-gray-100'
                    }`}
                    style={{ willChange: 'background-color, color' }}
                  >
                    {item.label}
                  </Link>
                </li>
              ))}
            </ul>

            <div className="mt-8 pt-6 border-t border-[#30363d]">
              <p className="text-xs text-gray-500 uppercase tracking-wider font-semibold mb-3">
                Resources
              </p>
              <ul className="space-y-1">
                <li>
                  <a
                    href="https://github.com/rari-build/rari"
                    target="_blank"
                    rel="noopener noreferrer"
                    className="flex items-center px-3 py-2 text-sm text-gray-400 hover:text-gray-200 hover:bg-[#21262d] rounded-md transition-colors duration-200"
                  >
                    <Github className="w-4 h-4 mr-2" />
                    GitHub
                  </a>
                </li>
                <li>
                  <a
                    href="https://npmjs.com/package/rari"
                    target="_blank"
                    rel="noopener noreferrer"
                    className="flex items-center px-3 py-2 text-sm text-gray-400 hover:text-gray-200 hover:bg-[#21262d] rounded-md transition-colors duration-200"
                  >
                    <Npm className="w-4 h-4 mr-2" />
                    npm
                  </a>
                </li>
                <li>
                  <a
                    href="https://bsky.app/profile/rari.build"
                    target="_blank"
                    rel="noopener noreferrer"
                    className="flex items-center px-3 py-2 text-sm text-gray-400 hover:text-gray-200 hover:bg-[#21262d] rounded-md transition-colors duration-200"
                  >
                    <Bluesky className="w-4 h-4 mr-2" />
                    Bluesky
                  </a>
                </li>
              </ul>
            </div>
          </div>
        </nav>

<<<<<<< HEAD
        <main className="flex-1 min-h-screen bg-[#0d1117]">
          <div className="max-w-5xl mx-auto px-4 lg:px-8 py-4 lg:py-8 pt-16 lg:pt-8">
=======
        <main
          className="flex-1 min-h-screen bg-[#0d1117]"
          style={{ contentVisibility: 'auto' }}
        >
          <div
            className="max-w-5xl mx-auto px-4 lg:px-8 py-4 lg:py-8 pt-16 lg:pt-8"
            style={{ containIntrinsicSize: '1280px auto' }}
          >
>>>>>>> 38fd5a66
            {children}
          </div>
        </main>
      </div>
    </div>
  )
}<|MERGE_RESOLUTION|>--- conflicted
+++ resolved
@@ -1,9 +1,5 @@
 import type { ReactNode } from 'react'
-<<<<<<< HEAD
 import { Link, useRouter } from 'rari/client'
-=======
-import { Link } from 'rari/client'
->>>>>>> 38fd5a66
 import { useEffect, useState } from 'react'
 import { Bluesky } from './icons/Bluesky'
 import { Github } from './icons/Github'
@@ -106,14 +102,6 @@
             ? 'translate-x-0'
             : '-translate-x-full lg:translate-x-0'
           } w-64 flex-shrink-0`}
-<<<<<<< HEAD
-=======
-          style={{
-            willChange: isMobileMenuOpen ? 'transform' : 'auto',
-            contentVisibility: 'auto',
-            containIntrinsicSize: '256px auto',
-          }}
->>>>>>> 38fd5a66
         >
           <div className="p-6">
             <div className="flex items-center space-x-3 mb-8 pb-4 border-b border-[#30363d]">
@@ -190,19 +178,8 @@
           </div>
         </nav>
 
-<<<<<<< HEAD
         <main className="flex-1 min-h-screen bg-[#0d1117]">
           <div className="max-w-5xl mx-auto px-4 lg:px-8 py-4 lg:py-8 pt-16 lg:pt-8">
-=======
-        <main
-          className="flex-1 min-h-screen bg-[#0d1117]"
-          style={{ contentVisibility: 'auto' }}
-        >
-          <div
-            className="max-w-5xl mx-auto px-4 lg:px-8 py-4 lg:py-8 pt-16 lg:pt-8"
-            style={{ containIntrinsicSize: '1280px auto' }}
-          >
->>>>>>> 38fd5a66
             {children}
           </div>
         </main>
